import importlib
import inspect
import re
import sys
from pathlib import Path
from textwrap import dedent
from typing import NamedTuple, Union
from zipfile import ZipFile

from hookman.exceptions import ArtifactsDirNotFoundError, AssetsDirNotFoundError, HookmanError
from hookman.hooks import HookSpecs
from hookman.plugin_config import PluginInfo


class Hook(NamedTuple):
    """
    Class to assist on the process to generate the files

    args: The name of each argument
        Ex.: v1, v2, v3

    args_type: The type of each argument
        Ex.: int, float, int

    args_with_type: The name of the argument with the type
        Ex.: int v1, float v2, int v3

    documentation: The docstring content from the hook definition

    function_name: Full name of the hook function
        Ex.: project_name_version_hook_name -> alfasim_v4_friction_factory

    macro_name: Name of the Hook in Upper Case

    name: Name of the Hook

    r_type: Type of the return from the hook


    """
    args: str
    args_type: str
    args_with_type: str
    documentation: str
    function_name: str
    macro_name: str
    name: str
    r_type: str


class HookManGenerator:
    """
    Class to assist in the process of creating necessary files for the hookman
    """

    def __init__(self, hook_spec_file_path: Union[Path, str]) -> None:
        """
        Receives a path to a hooks specification file.
        if the Path provided is not a file an exception FileNotFoundError is raised.
        If the File provided doesn't have a spec object, a RuntimeError is raised.
        """
        hook_spec_file_path = Path(hook_spec_file_path)
        if hook_spec_file_path.is_file():
            hook_spec_module = self._import_hook_specification_file(hook_spec_file_path)
            self._populate_local_variables(hook_spec_module.specs)
        else:
            raise FileNotFoundError(f"File not found: {hook_spec_file_path}")

    def _import_hook_specification_file(self, hook_spec_file_path: Path) -> HookSpecs:
        """
        Returns the "HookSpecs" object that defines the hook specification provide from the project.
        The file is considered valid if the importlib can access the object called "specs"

        :param hook_spec_file_path: Path to the location of the file
        :return: A Python module that represent specification from the given file
        """
        spec = importlib.util.spec_from_file_location('hook_specs', hook_spec_file_path)
        module = importlib.util.module_from_spec(spec)
        spec.loader.exec_module(module)
        try:
            getattr(module, 'specs')
        except AttributeError:
            raise RuntimeError("Invalid file, specs not defined.")

        return module

    def _populate_local_variables(self, hook_specs: HookSpecs):
        """
        Populate the self.hooks property with the given hook specification.
        See the docstring from the Hook type for more details about the self.hooks
        """
        self.project_name = hook_specs.project_name.lower()
        self.pyd_name = hook_specs.pyd_name
        self.version = f'v{hook_specs.version}'

        def get_arg_with_type(arg):
            arg_type = hook_types[arg]
            array_type_pattern = (
                r'(?P<array_type>.+)'  # `double ` in `double [ 2 ]`
                r'(?:\s*\[\s*'  # `[` and possible spaces
                    r'(?P<array_size>\d*)'  # `2` in `double [ 2 ]` or empty in `int[]`
                r'\s*\]\s*)$'  # `]` with possible spaces and end of string
            )
            m = re.match(array_type_pattern, arg_type)
            if m is not None:
                array_type = m.group('array_type').strip()
                array_size = m.group('array_size')
                return f"{array_type} {arg}[{array_size}]"
            return f"{arg_type.strip()} {arg}"

        self.extra_includes = hook_specs.extra_includes
        self.hooks = []
        for hook_spec in hook_specs.hooks:
            hook_documentation = inspect.getdoc(hook_spec)
            hook_arg_spec = inspect.getfullargspec(hook_spec)
            hook_arguments = hook_arg_spec.args
            hook_types = hook_arg_spec.annotations
            self.hooks.append(
                Hook(
                    args=', '.join(hook_arguments),
                    args_type=', '.join([f"{hook_types[arg]}" for arg in hook_arguments]),
                    args_with_type=', '.join(get_arg_with_type(arg) for arg in hook_arguments),
                    documentation=hook_documentation,
                    function_name=f'{self.project_name}_{self.version}_{hook_spec.__name__.lower()}',
                    macro_name=hook_spec.__name__.upper(),
                    name=hook_spec.__name__.lower(),
                    r_type=hook_arg_spec.annotations['return'],
                ))

    def generate_plugin_template(self,
        caption: str,
        plugin_id: str,
        author_email: str,
        author_name: str,
        dst_path: Path
    ):
        """
        Generate a template with the necessary files and structure to create a plugin

        :param str caption: the user-friendly name of the plugin, for example ``"Hydrates"``.

        A folder with the same name as the plugin_id argument will be created, with the following files:
            <plugin_folder>
                - CMakeLists.txt
                - compile.py
                assets/
                    - plugin.yaml
                    - README.md
                src/
                    - hook_specs.h
                    - plugin.c
                    - CMakeLists.txt
        """
        if not plugin_id.isidentifier():
            raise HookmanError("The shared library name must be a valid identifier.")

        plugin_folder = dst_path / plugin_id
        assets_folder = plugin_folder / 'assets'
        source_folder = plugin_folder / 'src'

        if not plugin_folder.exists():
            plugin_folder.mkdir(parents=True)

        if not assets_folder.exists():
            assets_folder.mkdir()

        if not source_folder.exists():
            source_folder.mkdir()

        Path(plugin_folder / 'compile.py').write_text(self._compile_shared_lib_python_script_content(plugin_id))
        Path(plugin_folder / 'CMakeLists.txt').write_text(self._plugin_cmake_file_content(plugin_id))
        Path(assets_folder / 'plugin.yaml').write_text(self._plugin_config_file_content(caption, plugin_id, author_email, author_name))
        Path(assets_folder / 'README.md').write_text(self._readme_content(caption, author_email, author_name))
        Path(source_folder / 'hook_specs.h').write_text(self._hook_specs_header_content(plugin_id))
        Path(source_folder / 'plugin.c').write_text(self._plugin_source_content())
        Path(source_folder / 'CMakeLists.txt').write_text(self._plugin_src_cmake_file_content(plugin_id))

    def generate_hook_specs_header(self, plugin_id: str, dst_path: Union[str, Path]):
        """Generates the "hook_specs.h" file which is consumed by plugins to implement the hooks.

        :param plugin_id: short name of the generated shared library
        :param dst_path: directory where to generate the file.
        """
        source_folder = Path(dst_path) / plugin_id / 'src'
        source_folder.mkdir(parents=True, exist_ok=True)
        Path(source_folder / 'hook_specs.h').write_text(self._hook_specs_header_content(plugin_id))

    def generate_project_files(self, dst_path: Union[Path, str]):
        """
        Generate the following files on the dst_path:
        - HookCaller.hpp
        - HookCallerPython.cpp
        """
        hook_caller_hpp = Path(dst_path) / 'cpp' / 'HookCaller.hpp'
        hook_caller_hpp.parent.mkdir(exist_ok=True, parents=True)
        hook_caller_hpp.write_text(self._hook_caller_hpp_content())

        if self.pyd_name:
            hook_caller_python = Path(dst_path / 'binding' / 'HookCallerPython.cpp')
            hook_caller_python.parent.mkdir(exist_ok=True, parents=True)
            hook_caller_python.write_text(self._hook_caller_python_content())

        self._generate_cmake_files(dst_path)

    def generate_plugin_package(self, package_name: str, plugin_dir: Union[Path, str], dst_path: Path=None):
        """
        Creates a .hmplugin file using the name provided on package_name argument.
        The file `.hmplugin` will be created with the content from the folder assets and artifacts.

        In order to successfully creates a plugin, at least the following files should be present:
            - plugin.yml
            - shared library (.ddl or .so)
            - readme.md

        Per default, the package will be created inside the folder plugin_dir, however it's possible
        to give another path filling the dst argument
        """
        plugin_dir = Path(plugin_dir)
        if dst_path is None:
            dst_path = plugin_dir

        assets_dir = plugin_dir / "assets"
        artifacts_dir = plugin_dir / "artifacts"
        python_dir = plugin_dir / "src" / "python"

        self._validate_package_folder(artifacts_dir, assets_dir)
<<<<<<< HEAD
        self._validate_plugin_config_file(assets_dir / 'plugin.yaml')
=======
        self._validate_plugin_config_file(assets_dir / 'plugin.yaml', artifacts_dir)
        version = PluginInfo(assets_dir / 'plugin.yaml', hooks_available=None).version
>>>>>>> dccf4791

        if sys.platform == 'win32':
            shared_lib_extension = '*.dll'
            hmplugin_path = dst_path / f"{package_name}-{version}-win64.hmplugin"
        else:
            shared_lib_extension = '*.so'
            hmplugin_path = dst_path / f"{package_name}-{version}-linux64.hmplugin"

        with ZipFile(hmplugin_path, 'w') as zip_file:
            for file in assets_dir.rglob('*'):
                zip_file.write(filename=file, arcname=file.relative_to(plugin_dir))

            for file in artifacts_dir.rglob(shared_lib_extension):
                zip_file.write(filename=file, arcname=file.relative_to(plugin_dir))

            for file in python_dir.rglob('*'):
                dst_filename = Path('artifacts' / file.relative_to(plugin_dir / 'src/python'))
                zip_file.write(filename=file, arcname=dst_filename)

    def _validate_package_folder(self, artifacts_dir, assets_dir):
        """
        Method to ensure that the plugin folder has the following criteria:
            - An "assets" folder should be present
            - An "artifacts" folder should be present

            - The assets folder needs to contain:
                - Readme.md
                - plugin.yaml

            - The artifacts folder need to contain:
                - At least one shared library (.dll or .so)

            - The plugin.yaml should have the name of the main library in the "plugin_id" entry.
        """
        if not assets_dir.exists():
            raise AssetsDirNotFoundError()

        if not artifacts_dir.exists():
            raise ArtifactsDirNotFoundError(f'Artifacts directory not found: {artifacts_dir}')

        shared_lib_extension = '*.dll' if sys.platform == 'win32' else '*.so'
        if not any(artifacts_dir.rglob(shared_lib_extension)):
            raise FileNotFoundError(
                f"Unable to locate a shared library ({shared_lib_extension}) in {artifacts_dir}")

        if not assets_dir.joinpath('plugin.yaml').is_file():
            raise FileNotFoundError(f"Unable to locate the file plugin.yaml in {assets_dir}")

        if not assets_dir.joinpath('README.md').is_file():
            raise FileNotFoundError(f"Unable to locate the file README.md in {assets_dir}")

    def _validate_plugin_config_file(cls, plugin_config_file: Path):
        """
        Check if the given plugin_file is valid, by creating a instance of PluginInfo.
        All checks are made in the __init__
        """
<<<<<<< HEAD
        PluginInfo(plugin_config_file, hooks_available=None)
=======
        plugin_file_content = PluginInfo(plugin_config_file, hooks_available=None)

        semantic_version_re = re.compile(r'^(\d+)\.(\d+)\.(\d+)')  # Ex.: 1.0.0
        version = semantic_version_re.match(plugin_file_content.version)

        if not version:
            raise ValueError(f"Version attribute does not follow semantic version, got {plugin_file_content.version!r}")

        if not artifacts_dir.joinpath(plugin_file_content.shared_lib_name).is_file():
            raise SharedLibraryNotFoundError(
                f"{plugin_file_content.shared_lib_name} could not be found in {artifacts_dir}"
            )
>>>>>>> dccf4791

    def _hook_specs_header_content(self, plugin_id) -> str:
        """
        Create a C header file with the content informed on the hook_specs
        """
        list_with_hook_specs_with_documentation = ''

        for hook in self.hooks:
            hook_specs_content = '\n/*!\n'
            hook_specs_content += hook.documentation
            hook_specs_content += dedent(f"""
            */
            #define HOOK_{hook.macro_name}({hook.args}) HOOKMAN_API_EXP {hook.r_type} HOOKMAN_FUNC_EXP {hook.function_name}({hook.args_with_type})
            """)
            list_with_hook_specs_with_documentation += hook_specs_content

        file_content = dedent(f"""\
        /* {self._DO_NOT_MODIFY_MSG} */
        #ifndef {self.project_name.upper()}_HOOK_SPECS_HEADER_FILE
        #define {self.project_name.upper()}_HOOK_SPECS_HEADER_FILE
        #ifdef __cplusplus
            #define _HOOKMAN_EXTERN_C extern "C"
        #else
            #define _HOOKMAN_EXTERN_C
        #endif

        #ifdef WIN32
            #define HOOKMAN_API_EXP _HOOKMAN_EXTERN_C __declspec(dllexport)
            #define HOOKMAN_FUNC_EXP __cdecl
        #else
            #define HOOKMAN_API_EXP _HOOKMAN_EXTERN_C
            #define HOOKMAN_FUNC_EXP
        #endif

        HOOKMAN_API_EXP const char* HOOKMAN_FUNC_EXP {self.project_name}_version_api() {{
            return \"{self.version}\";
        }}

        HOOKMAN_API_EXP const char* HOOKMAN_FUNC_EXP get_plugin_id() {{
            return \"{plugin_id}\";
        }}

        """)
        file_content += list_with_hook_specs_with_documentation
        file_content += dedent(f"""

        #endif // {self.project_name.upper()}_HOOK_SPECS_HEADER_FILE
        """)
        return file_content

    _DO_NOT_MODIFY_MSG = 'File automatically generated by hookman, **DO NOT MODIFY MANUALLY**'

    def _hook_caller_hpp_content(self) -> str:
        """
        Create a .hpp file with the content informed on the hook_specs
        """
        content_lines = []
        list_with_hook_calls = []
        list_with_set_functions = []
        list_with_private_members = []

        content_lines += [
            f"// {self._DO_NOT_MODIFY_MSG}",
            "#ifndef _H_HOOKMAN_HOOK_CALLER",
            "#define _H_HOOKMAN_HOOK_CALLER",
            "",
            "#include <functional>",
            "#include <stdexcept>",
            "#include <string>",
            "#include <vector>",
            "",
            "#ifdef _WIN32",
            f"    #include <cstdlib>",
            f"    #include <windows.h>",
            "#else",
            f"    #include <dlfcn.h>",
            "#endif",
            "",
        ]
        content_lines += (f'#include <{x}>' for x in self.extra_includes)
        content_lines += [
            "",
            "namespace hookman {",
            "",
            "template <typename F_TYPE> std::function<F_TYPE> from_c_pointer(uintptr_t p) {",
            f"    return std::function<F_TYPE>(reinterpret_cast<F_TYPE *>(p));",
            "}",
            "",
            "class HookCaller {",
            "public:",
        ]

        for hook in self.hooks:
            list_with_hook_calls += [
                f'    std::vector<std::function<{hook.r_type}({hook.args_type})>> {hook.name}_impls() {{',
                f'        return this->_{hook.name}_impls;',
                f'    }}',
            ]
            list_with_private_members += [
                f'    std::vector<std::function<{hook.r_type}({hook.args_type})>> _{hook.name}_impls;'
            ]

            list_with_set_functions += [
                # uintptr overload
                f'    void append_{hook.name}_impl(uintptr_t pointer) {{',
                f'        this->_{hook.name}_impls.push_back(from_c_pointer<{hook.r_type}({hook.args_type})>(pointer));',
                f'    }}',
                "",
                # std::function overload
                f'    void append_{hook.name}_impl(std::function<{hook.r_type}({hook.args_type})> func) {{',
                f'        this->_{hook.name}_impls.push_back(func);',
                f'    }}',
            ]
        content_lines += list_with_hook_calls
        content_lines.append("")
        content_lines += list_with_set_functions
        content_lines.append("")
        content_lines += _generate_load_function(self.hooks)
        content_lines.append("private:")
        content_lines += list_with_private_members
        content_lines.append("};")
        content_lines.append("")
        content_lines.append("}  // namespace hookman")
        content_lines.append("#endif // _H_HOOKMAN_HOOK_CALLER")
        content_lines.append('')

        return "\n".join(content_lines)

    def _hook_caller_python_content(self) -> str:
        """
        Create a .cpp file to bind python and cpp code with PyBind11
        """
        content_lines = [
            f"// {self._DO_NOT_MODIFY_MSG}",
            "#include <pybind11/functional.h>",
            "#include <pybind11/pybind11.h>",
            "#include <pybind11/stl_bind.h>",
            "#include <HookCaller.hpp>",
            "",
            "namespace py = pybind11;",
            "",
        ]
        signatures = set((x.r_type, x.args_type) for x in self.hooks)
        for r_type, args_type in sorted(signatures):
            content_lines.append(f"PYBIND11_MAKE_OPAQUE(std::vector<std::function<{r_type}({args_type})>>);")
        content_lines.append("")

        content_lines.append(f"PYBIND11_MODULE({self.pyd_name}, m) {{")

        for index, (r_type, args_type) in enumerate(sorted(signatures)):
            name = f'vector_hook_impl_type_{index}'
            vector_type = f"std::vector<std::function<{r_type}({args_type})>>"
            content_lines.append(f'    py::bind_vector<{vector_type}>(m, "{name}", "Hook for vector implementation type {index}");')
        content_lines.append("")

        content_lines += [
            f'    py::class_<hookman::HookCaller>(m, "HookCaller")',
            f"        .def(py::init<>())",
            f'        .def("load_impls_from_library", &hookman::HookCaller::load_impls_from_library)',
        ]
        for hook in self.hooks:
            append_ptr = f'&hookman::HookCaller::append_{hook.name}_impl'
            append_uint_sig = 'void (hookman::HookCaller::*)(uintptr_t)'
            append_function_sig = f'void (hookman::HookCaller::*)(std::function<{hook.r_type}({hook.args_type})>)'

            content_lines += [
                f'        .def("{hook.name}_impls", &hookman::HookCaller::{hook.name}_impls)',
                f'        .def("append_{hook.name}_impl", ({append_uint_sig}) {append_ptr})',
                f'        .def("append_{hook.name}_impl", ({append_function_sig}) {append_ptr})',
            ]
        content_lines.append(f'    ;')
        content_lines.append('}')
        content_lines.append('')
        return "\n".join(content_lines)

    def _generate_cmake_files(self, dst_path: Path):
        from textwrap import dedent

        hook_caller_hpp = Path(dst_path / 'cpp' / 'CMakeLists.txt')
        with open(hook_caller_hpp, mode='w') as file:
            file.writelines(dedent(f"""\
                add_library({self.pyd_name}_interface INTERFACE)
                target_include_directories({self.pyd_name}_interface INTERFACE ./)
                """))

        if self.pyd_name:
            hook_caller_python = Path(dst_path / 'binding' / 'CMakeLists.txt')
            with open(hook_caller_python, mode='w') as file:
                file.writelines(dedent(f"""\
                find_package(pybind11 REQUIRED)

                pybind11_add_module(
                    {self.pyd_name}
                        HookCallerPython.cpp
                )
                target_include_directories(
                   {self.pyd_name}
                    PRIVATE
                        ${{pybind11_INCLUDE_DIRS}}  # from pybind11Config
                )
                target_link_libraries(
                    {self.pyd_name}
                    PRIVATE
                        {self.pyd_name}_interface
                )

                install(TARGETS {self.pyd_name} EXPORT ${{PROJECT_NAME}}_export DESTINATION ${{ARTIFACTS_DIR}})
                """))

    def _plugin_config_file_content(
        self,
        caption: str,
        plugin_id: str,
        author_email: str,
        author_name: str,
        ) -> str:
        """
        Return a string that represent the content of a valid configuration for a plugin
        """
        file_content = dedent(f"""\
        author: '{author_name}'
        caption: '{caption}'
        email: '{author_email}'
        id: '{plugin_id}'
        version: '1.0.0'
        """)
        return file_content

    def _readme_content(self, caption: str, author_email: str, author_name: str) -> str:
        file_content = dedent(f"""\
        Plugin: '{caption}'
        Author: '{author_name}'
        Email: '{author_email}'

        This is a sample readme file with the supported syntax, the content of this file should be write in markdown.

        You can find an overview of the valid tags that can be used to write the content of this file on the following link:
        https://guides.github.com/features/mastering-markdown/#syntax
        """)
        return file_content

    def _plugin_source_content(self) -> str:
        """
        Create a C header file with the content informed on the hook_specs
        """
        file_content = []
        plugin_hooks_macro = [f'// HOOK_{hook.macro_name}({hook.args}){{}}\n' for hook in self.hooks]

        file_content += dedent(f"""\
        #include "hook_specs.h"

        INIT_HOOKS()

        """)
        file_content += plugin_hooks_macro
        return ''.join(file_content)

    def _plugin_cmake_file_content(self, plugin_id):
        file_content = dedent(f'''\
            cmake_minimum_required(VERSION 3.5.2)

            set(PROJECT_NAME {plugin_id})
            set(ARTIFACTS_DIR ${{CMAKE_CURRENT_SOURCE_DIR}}/artifacts)

            if(NOT WIN32)
              set(CMAKE_C_COMPILER    clang)
              set(CMAKE_CXX_COMPILER  clang++)
              set(CMAKE_C_FLAGS       "-Wall -std=c99")
              set(CMAKE_C_FLAGS_DEBUG "-g")
            endif(NOT WIN32)

            set(CMAKE_CXX_LINK_FLAGS  "-lstdc++")
            set(CMAKE_CXX_FLAGS_DEBUG "-g")

            set(CMAKE_C_STANDARD 99)

            project ({plugin_id} LANGUAGES CXX C)
            add_subdirectory(src)
        ''')
        return file_content

    def _plugin_src_cmake_file_content(self, plugin_id):
        file_content = dedent(f'''\
            add_library({plugin_id} SHARED plugin.c hook_specs.h)
            install(TARGETS {plugin_id} EXPORT ${{PROJECT_NAME}}_export DESTINATION ${{ARTIFACTS_DIR}})
        ''')
        return file_content

    def _compile_shared_lib_python_script_content(self, plugin_id):
        lib_name_win = f"{plugin_id}.dll"
        lib_name_linux = f"lib{plugin_id}.so"

        file_content = dedent(f'''\
            import os
            import shutil
            import subprocess
            import sys
            from pathlib import Path

            current_dir = Path(os.getcwd())

            artifacts_dir = current_dir / "artifacts"
            assets = current_dir / "assets"
            build_dir = current_dir / "build"
            package_dir = current_dir / "package"

            if sys.platform == 'win32':
                shared_lib_path = artifacts_dir / "{lib_name_win}"
            else:
                shared_lib_path = artifacts_dir / "{lib_name_linux}"

            if build_dir.exists():
                shutil.rmtree(build_dir)

            build_dir.mkdir()

            binary_directory_path = f"-B{{str(build_dir)}}"
            home_directory_path = f"-H{{current_dir}}"

            build_generator = "Visual Studio 14 2015 Win64" if sys.platform == "win32" else "Unix Makefiles"
            if artifacts_dir.exists():
                shutil.rmtree(artifacts_dir)

            subprocess.check_call(["cmake", binary_directory_path, home_directory_path, "-G", build_generator])
            subprocess.check_call(["cmake", "--build", str(build_dir), "--config", "Release", "--target", "install"])

            if package_dir.exists():
                shutil.rmtree(package_dir)

            shutil.copytree(src=assets, dst=package_dir)
            shutil.copy2(src=shared_lib_path, dst=package_dir)
        ''')
        return file_content


def _generate_load_function(hooks):
    result = [
        "#if defined(_WIN32)",
        "",
    ]
    result += _generate_windows_body(hooks)
    result += [
        "",
        "#elif defined(__linux__)",
        "",
    ]
    result += _generate_linux_body(hooks)
    result += [
        "",
        "#else",
        f'    #error "unknown platform"',
        "#endif",
        "",
    ]
    return result


def _generate_windows_body(hooks):
    """Generate Windows specific functions.

    At the moment it implements load_impls_from_library, class destructor, and an utility function
    to convert from utf8 to wide-strings so we can use the wide family of windows
    functions that accept unicode.
    """
    # generate destructor to free the library handles opened by load_from_library()
    result = [
        "public:",
        f"    ~HookCaller() {{",
        f"        for (auto handle : this->handles) {{",
        f"            FreeLibrary(handle);",
        f"        }}",
        f"    }}",
    ]

    # generate load_impls_from_library()
    result += [
        f"    void load_impls_from_library(const std::string& utf8_filename) {{",
        f'        std::wstring w_filename = utf8_to_wstring(utf8_filename);',
        f'        auto handle = this->load_dll(w_filename);',
        f'        if (handle == NULL) {{',
        f'            throw std::runtime_error("Error loading library " + utf8_filename + ": " + std::to_string(GetLastError()));',
        f'        }}',
        f'        this->handles.push_back(handle);',
        "",
    ]

    for index, hook in enumerate(hooks):
        result += [
            f'        auto p{index} = GetProcAddress(handle, "{hook.function_name}");',
            f'        if (p{index} != nullptr) {{',
            f'            this->append_{hook.name}_impl((uintptr_t)(p{index}));',
            f'        }}',
            "",
        ]
    result.append("    }")

    result += [
        "",
        "",
        "private:",
        f"    std::wstring utf8_to_wstring(const std::string& s) {{",
        f"        int flags = 0;",
        f"        int required_size = MultiByteToWideChar(CP_UTF8, flags, s.c_str(), -1, nullptr, 0);",
        f"        std::wstring result;",
        f"        if (required_size == 0) {{",
        f"            return result;",
        f"        }}",
        f"        result.resize(required_size);",
        f"        int err = MultiByteToWideChar(CP_UTF8, flags, s.c_str(), -1, &result[0], required_size);",
        f"        if (err == 0) {{",
        f"            // error handling: https://docs.microsoft.com/en-us/windows/desktop/api/stringapiset/nf-stringapiset-multibytetowidechar#return-value",
        f"            switch (GetLastError()) {{",
        f"                case ERROR_INSUFFICIENT_BUFFER: throw std::runtime_error(\"utf8_to_wstring: ERROR_INSUFFICIENT_BUFFER\");",
        f"                case ERROR_INVALID_FLAGS: throw std::runtime_error(\"utf8_to_wstring: ERROR_INVALID_FLAGS\");",
        f"                case ERROR_INVALID_PARAMETER: throw std::runtime_error(\"utf8_to_wstring: ERROR_INVALID_PARAMETER\");",
        f"                case ERROR_NO_UNICODE_TRANSLATION: throw std::runtime_error(\"utf8_to_wstring: ERROR_NO_UNICODE_TRANSLATION\");",
        f"                default: throw std::runtime_error(\"Undefined error: \" + std::to_string(GetLastError()));",
        f"            }}",
        f"        }}",
        f"        return result;",
        f"    }}",
        f"",
        f"",
        f"    class PathGuard {{",
        f"    public:",
        f"        explicit PathGuard(std::wstring filename)",
        f"            : path_env{{ get_path() }}",
        f"        {{",
        fr'            std::wstring::size_type dir_name_size = filename.find_last_of(L"/\\");',
        f'            std::wstring new_path_env = path_env + L";" + filename.substr(0, dir_name_size);',
        f'            _wputenv_s(L"PATH", new_path_env.c_str());',
        f"        }}",
        f"",
        f"        ~PathGuard() {{",
        f'            _wputenv_s(L"PATH", path_env.c_str());',
        f"        }}",
        f"",
        f"    private:",
        f"        static std::wstring get_path() {{",
        f"            rsize_t _len = 0;",
        f"            wchar_t *buf;",
        f'            _wdupenv_s(&buf, &_len, L"PATH");',
        f"            std::wstring path_env{{ buf }};",
        f"            free(buf);",
        f"            return path_env;",
        f"        }} ",
        f"",
        f"        std::wstring path_env;",
        f"    }};",
        f"",
        f"    HMODULE load_dll(const std::wstring& filename) {{",
        f'        // Path Modifier',
        f'        PathGuard path_guard{{ filename }};',
        f'        // Load library (DLL)',
        f'        return LoadLibraryW(filename.c_str());',
        f"    }}",
        f"",
        f"",
        f"private:",
        f"    std::vector<HMODULE> handles;",
    ]
    return result


def _generate_linux_body(hooks):
    """
    Generate linux specific functions.

    At the moment it implements load_impls_from_library and the class destructor
    to cleanup handles.
    """
    # generate destructor to free the library handles opened by load_from_library()
    result = [
        f"private:",
        f"    std::vector<void*> handles;",
        "",
        "public:",
        f"    ~HookCaller() {{",
        f"        for (auto handle : this->handles) {{",
        f"            dlclose(handle);",
        f"        }}",
        f"    }}",
    ]

    # generate load_impls_from_library()
    result += [
        f"    void load_impls_from_library(const std::string& utf8_filename) {{",
        f'        auto handle = dlopen(utf8_filename.c_str(), RTLD_LAZY);',
        f'        if (handle == nullptr) {{',
        f'            throw std::runtime_error("Error loading library " + utf8_filename + ": dlopen failed");',
        f'        }}',
        f'        this->handles.push_back(handle);',
        "",
    ]

    for index, hook in enumerate(hooks):
        result += [
            f'        auto p{index} = dlsym(handle, "{hook.function_name}");',
            f'        if (p{index} != nullptr) {{',
            f'            this->append_{hook.name}_impl((uintptr_t)(p{index}));',
            f'        }}',
            "",
        ]
    result.append("    }")
    return result<|MERGE_RESOLUTION|>--- conflicted
+++ resolved
@@ -224,12 +224,8 @@
         python_dir = plugin_dir / "src" / "python"
 
         self._validate_package_folder(artifacts_dir, assets_dir)
-<<<<<<< HEAD
         self._validate_plugin_config_file(assets_dir / 'plugin.yaml')
-=======
-        self._validate_plugin_config_file(assets_dir / 'plugin.yaml', artifacts_dir)
         version = PluginInfo(assets_dir / 'plugin.yaml', hooks_available=None).version
->>>>>>> dccf4791
 
         if sys.platform == 'win32':
             shared_lib_extension = '*.dll'
@@ -286,22 +282,13 @@
         Check if the given plugin_file is valid, by creating a instance of PluginInfo.
         All checks are made in the __init__
         """
-<<<<<<< HEAD
         PluginInfo(plugin_config_file, hooks_available=None)
-=======
-        plugin_file_content = PluginInfo(plugin_config_file, hooks_available=None)
 
         semantic_version_re = re.compile(r'^(\d+)\.(\d+)\.(\d+)')  # Ex.: 1.0.0
         version = semantic_version_re.match(plugin_file_content.version)
 
         if not version:
             raise ValueError(f"Version attribute does not follow semantic version, got {plugin_file_content.version!r}")
-
-        if not artifacts_dir.joinpath(plugin_file_content.shared_lib_name).is_file():
-            raise SharedLibraryNotFoundError(
-                f"{plugin_file_content.shared_lib_name} could not be found in {artifacts_dir}"
-            )
->>>>>>> dccf4791
 
     def _hook_specs_header_content(self, plugin_id) -> str:
         """
