--- conflicted
+++ resolved
@@ -26,12 +26,7 @@
     py37: {env:APPVEYOR_PYTHON:python3.7}
 
 commands =
-<<<<<<< HEAD
     cmd /c "set"
-    conda list -p W:/opensource/Projects/hookman/.tox/py37
-=======
-    conda list -p C:\projects\hookman\.tox\py37
->>>>>>> 1e3c75bc
     inv build
     pytest --basetemp={envtmpdir} --cov={envsitepackagesdir}/hookman
     codecov
